--- conflicted
+++ resolved
@@ -1,13 +1,10 @@
 mod gossip;
-<<<<<<< HEAD
-mod transfer_handler;
-
 use gossip::GossipContract;
 use transfer_handler::TransferHandler;
-=======
-use gossip::GossipContract;
+
 mod types;
 mod interfaces {
     pub mod igossip;
 }
->>>>>>> 5d0d98cd
+mod transfer_handler;
+
